import itertools
from .generic import *
import gnomad_hail.resources.grch37 as grch37_resources
import gnomad_hail.resources.grch38 as grch38_resources


def get_lowqual_expr(
        alleles: hl.expr.ArrayExpression,
        qual_approx_expr: Union[hl.expr.ArrayNumericExpression, hl.expr.NumericExpression],
        snv_phred_threshold: 30,
        snv_phred_het_prior: 30,  # 1/1000
        indel_phred_threshold: 30,
        indel_phred_het_prior: 39  # 1/8,000
) -> Union[hl.expr.BooleanExpression, hl.expr.ArrayExpression]:
    """
    Computes lowqual threshold expression for either split or unsplit alleles based on QUALapprox or AS_QUALapprox

    :param alleles: Array of alleles
    :param qual_approx_expr: QUALapprox or AS_QUALapprox
    :param snv_phred_threshold: Phred-scaled SNV "emission" threshold (similar to GATK emission threshold)
    :param snv_phred_het_prior: Phred-scaled SNV heterozygosity prior (30 = 1/1000 bases, GATK default)
    :param indel_phred_threshold: Phred-scaled indel "emission" threshold (similar to GATK emission threshold)
    :param indel_phred_het_prior: Phred-scaled indel heterozygosity prior (30 = 1/1000 bases, GATK default)
    :return: lowqual expression (BooleanExpression if `qual_approx_expr`is Numeric, Array[BooleanExpression] if `qual_approx_expr` is ArrayNumeric)
    """
    def low_qual_expr(
            ref: hl.expr.StringExpression,
            alt: hl.expr.StringExpression,
            qual_approx:
            hl.expr.NumericExpression
    ) -> BooleanExpression:
        return hl.cond(
            hl.is_snp(ref, alt),
            qual_approx < snv_phred_threshold + snv_phred_het_prior,
            qual_approx < indel_phred_threshold + indel_phred_het_prior
        )
    if isinstance(qual_approx_expr, hl.expr.ArrayNumericExpression):
        return hl.range(1, hl.len(alleles)).map(
            lambda ai: low_qual_expr(alleles[0], alleles[ai], qual_approx_expr[ai - 1])
        )
    else:
        return low_qual_expr(alleles[0], alleles[1], qual_approx_expr)


def generate_fam_stats_expr(
        trio_mt: hl.MatrixTable,
        transmitted_strata: Dict[str, Optional[hl.expr.BooleanExpression]] = {'raw': None},
        de_novo_strata: Dict[str, Optional[hl.expr.BooleanExpression]] = {'raw': None},
        proband_is_female_expr: Optional[hl.expr.BooleanExpression] = None
) -> hl.expr.StructExpression:
    """
    Generates a row-wise expression containing the following counts:

    - Number of alleles in het parents transmitted to the proband
    - Number of alleles in het parents not transmitted to the proband
    - Number of de novo mutations

    Both transmission and de novo mutation metrics can be stratified using additional filters.
    If an empty dict is passed as one of the strata arguments, then this metric isn't computed.

    :param trio_mt: A trio standard trio MT (with the format as produced by hail.methods.trio_matrix
    :param transmitted_strata: Strata for the transmission counts
    :param de_novo_strata: Strata for the de novo counts
    :param proband_is_female_expr: An optional expression giving the sex the proband. If not given, DNMs are only computed for autosomes.
    :return: An expression with the counts
    """

    # Create map for transmitted, untransmitted and DNM
    hom_ref = 0
    het = 1
    hom_var = 2

    auto_or_par = 2
    hemi_x = 1
    hemi_y = 0

    trans_config_counts = {
        # kid, dad, mom, copy -> t, u
        (hom_ref, het, het, auto_or_par): (0, 2),
        (hom_ref, hom_ref, het, auto_or_par): (0, 1),
        (hom_ref, het, hom_ref, auto_or_par): (0, 1),
        (het, het, het, auto_or_par): (1, 1),
        (het, hom_ref, het, auto_or_par): (1, 0),
        (het, het, hom_ref, auto_or_par): (1, 0),
        (het, hom_var, het, auto_or_par): (0, 1),
        (het, het, hom_var, auto_or_par): (0, 1),
        (hom_var, het, het, auto_or_par): (2, 0),
        (hom_var, het, hom_var, auto_or_par): (1, 0),
        (hom_var, hom_var, het, auto_or_par): (1, 0),
        (hom_ref, hom_ref, het, hemi_x): (0, 1),
        (hom_ref, hom_var, het, hemi_x): (0, 1),
        (hom_var, hom_ref, het, hemi_x): (1, 0),
        (hom_var, hom_var, het, hemi_x): (1, 0)
    }

    trans_count_map = hl.literal(trans_config_counts)

    def _get_copy_state(locus: hl.expr.LocusExpression) -> hl.expr.Int32Expression:
        """
        Helper method to go from LocusExpression to a copy-state int for indexing into the
        trans_count_map.
        """
        return (
            hl.case()
            .when(locus.in_autosome_or_par(), auto_or_par)
            .when(locus.in_x_nonpar(), hemi_x)
            .when(locus.in_y_nonpar(), hemi_y)
            .or_missing()
        )

    def _get_composite_filter_expr(
            expr1: hl.expr.BooleanExpression,
            expr2: Optional[hl.expr.BooleanExpression]
    ) -> hl.expr.BooleanExpression:
        """
        Helper method to join two expression with support for None.
        """
        if expr2 is None:
            return expr1
        else:
            return expr1 & expr2

    def _is_dnm(
            proband_gt: hl.expr.CallExpression,
            father_gt: hl.expr.CallExpression,
            mother_gt: hl.expr.CallExpression,
            locus: hl.expr.LocusExpression,
            proband_is_female: Optional[hl.expr.BooleanExpression]
    ) -> hl.expr.BooleanExpression:
        """
        Helper method to get whether a given genotype combination is a DNM at a given locus with a given proband sex.
        """
        if proband_is_female is None:
            logger.warning("Since no proband sex expression was given to generate_fam_stats_expr, only DNMs in autosomes will be counted.")
            return hl.or_missing(
                locus.in_autosome(),
                proband_gt.is_het() & father_gt.is_hom_ref() & mother_gt.is_hom_ref()
            )
        return (
            hl.cond(
                locus.in_autosome_or_par() |
                (proband_is_female & locus.in_x_nonpar()),
                proband_gt.is_het() & father_gt.is_hom_ref() & mother_gt.is_hom_ref(),
                hl.or_missing(
                    ~proband_is_female,
                    proband_gt.is_het() & father_gt.is_hom_ref()
                )
            )
        )

    # Create transmission counters
    fam_stats = hl.struct(
        **{
            name: hl.agg.filter(
                _get_composite_filter_expr(trio_mt.proband_entry.GT.is_non_ref(), expr),
                hl.agg.sum(
                    trans_count_map.get(
                        (
                            trio_mt.proband_entry.GT.n_alt_alleles(),
                            trio_mt.father_entry.GT.n_alt_alleles(),
                            trio_mt.mother_entry.GT.n_alt_alleles(),
                            _get_copy_state(trio_mt.locus)
                        )
                    )
                )
            ) for name, expr in transmitted_strata.items()
        }
    )

    fam_stats = fam_stats.select(
        **dict(itertools.chain.from_iterable(
            [
                (f'n_transmitted_{name}', fam_stats[name][0]),
                (f'n_untransmitted_{name}', fam_stats[name][1]),
            ]
            for name in fam_stats
        ))
    )

    # Create de novo counters
    fam_stats = fam_stats.annotate({
        f'n_de_novo_{name}': hl.agg.filter(
            _get_composite_filter_expr(
                _is_dnm(
                    trio_mt.proband_entry.GT,
                    trio_mt.father_entry.GT,
                    trio_mt.mother_entry.GT,
                    trio_mt.locus,
                    proband_is_female_expr
                ), expr
            ),
            hl.agg.count()
        ) for name, expr in de_novo_strata.items()
    })

    return fam_stats


def compute_quantile_bin(
        ht: hl.Table,
        score_expr: hl.expr.NumericExpression,
        bin_expr: Dict[str, hl.expr.BooleanExpression] = {'bin': True},
        stratify_snv_indel: bool = True,
        n_bins: int = 100,
        k: int = 1000,
        desc: bool = True
) -> hl.Table:
    """
<<<<<<< HEAD
    Returns a table with a bin for each row based on quantiles of `score_expr`.
=======
    Returns a table containing a binned rank for each row.

>>>>>>> 789da2f1
    The bin is computed by dividing the `score_expr` into `n_bins` bins containing an equal number of elements.
    This is done based on quantiles computed with hl.agg.approx_quantiles.
    If a single value in `score_expr` spans more than one bin, the rows with this value are distributed
    randomly across the bins it spans.
    If stratify_snv_indel is set all items in `bin_expr` will be stratified by snv / indels for the bin calculation,
    however, because SNV and indel rows are mutually exclusive, they are re-combined into a single bin.

    .. note::

        The `bin_expr` defines which data the bin(s) should be computed on. E.g., to get an SNV quantile bin and an Indel
        quantile bin, the following could be used:
        bin_expr={
       'snv_bin': hl.is_snp(ht.alleles[0], ht.alleles[1]),
       'indels_bin': ~hl.is_snp(ht.alleles[0], ht.alleles[1])
        }

<<<<<<< HEAD
    :param Table ht: Input Table
    :param NumericExpression score_expr: Expression containing the score
    :param dict of str -> BooleanExpression bin_expr: Quantile bin(s) to be computed (see notes)
    :param bool stratify_snv_indel: Should all `bin_expr` items be stratified by snv / indels
    :param int n_bins: Number of bins to bin the data into
    :param int k: The `k` parameter of approx_quantiles
    :param bool desc: Whether to bin the score in descending order
    :return: Table with the quantile bins
    :rtype: Table
=======
    :param ht: Input Table
    :param score_expr: Expression containing the score
    :param rank_expr: Rank(s) to be computed (see notes)
    :param n_bins: Number of bins to bin the data into
    :param k: The `k` parameter of approx_quantiles
    :param desc: Whether to bin the score in descending order
    :return: Table with the binned ranks
>>>>>>> 789da2f1
    """
    import math

    def quantiles_to_bin_boundaries(quantiles: List[int]) -> Dict:
        """
        Merges bins with the same boundaries into a unique bin while keeping track of
        which bins have been merged and the global index of all bins.

        :param quantiles: Original bins boundaries
        :return: (dict of the indices of bins for which multiple bins were collapsed -> number of bins collapsed,
                  Global indices of merged bins,
                  Merged bins boundaries)
        """

        # Pad the quantiles to create boundaries for the first and last bins
        bin_boundaries = [-math.inf] + quantiles + [math.inf]
        merged_bins = defaultdict(int)

        # If every quantile has a unique value, then bin boudaries are unique
        # and can be passed to binary_search as-is
        if len(quantiles) == len(set(quantiles)):
            return dict(
                merged_bins=merged_bins,
                global_bin_indices=list(range(len(bin_boundaries))),
                bin_boundaries=bin_boundaries
            )

        indexed_bins = list(enumerate(bin_boundaries))
        i = 1
        while i < len(indexed_bins):
            if indexed_bins[i - 1][1] == indexed_bins[i][1]:
                merged_bins[i - 1] += 1
                indexed_bins.pop(i)
            else:
                i += 1

        return dict(
            merged_bins=merged_bins,
            global_bin_indices=[x[0] for x in indexed_bins],
            bin_boundaries=[x[1] for x in indexed_bins]
        )

    if stratify_snv_indel:
        # For each bin, add a SNV / indel stratification
        bin_expr = {
            f'{bin_id}_{snv}': (bin_expr & snv_expr)
            for bin_id, bin_expr in bin_expr.items()
            for snv, snv_expr in [
                ('snv', ht.snv),
                ('indel', ~ht.snv)
            ]
        }

    bin_ht = ht.annotate(
        **{f'_filter_{bin_id}': bin_expr for bin_id, bin_expr in bin_expr.items()},
        _score=score_expr
    )

    logger.info(f'Adding quantile bins using approximate_quantiles binned into {n_bins}, using k={k}')
    bin_stats = bin_ht.aggregate(
        hl.struct(
            **{
                bin_id: hl.agg.filter(
                    bin_ht[f'_filter_{bin_id}'],
                    hl.struct(
                        n=hl.agg.count(),
                        quantiles=hl.agg.approx_quantiles(bin_ht._score, [x / (n_bins) for x in range(1, n_bins)], k=k)
                    )
                )
                for bin_id in bin_expr
            }
        )
    )

    # Take care of bins with duplicated boundaries
    bin_stats = bin_stats.annotate(
        **{
            rname: bin_stats[rname].annotate(
                    **quantiles_to_bin_boundaries(bin_stats[rname].quantiles)
            ) for rname in bin_stats
        }
    )

    logger.debug(str(bin_stats))

    bin_ht = bin_ht.annotate_globals(
        bin_stats=hl.literal(
            bin_stats,
            dtype=hl.tstruct(**{
                bin_id: hl.tstruct(
                    n=hl.tint64,
                    quantiles=hl.tarray(hl.tfloat64),
                    bin_boundaries=hl.tarray(hl.tfloat64),
                    global_bin_indices=hl.tarray(hl.tint32),
                    merged_bins=hl.tdict(hl.tint32, hl.tint32)
                ) for bin_id in bin_expr
            })
        )
    )

    # Annotate the bin as the index in the unique boundaries array
    bin_ht = bin_ht.annotate(
        **{
            bin_id: hl.or_missing(
                bin_ht[f'_filter_{bin_id}'],
                hl.binary_search(bin_ht.bin_stats[bin_id].bin_boundaries, bin_ht._score),
            ) for bin_id in bin_expr
        }
    )

    # Convert the bin to global bin by expanding merged bins, that is:
    # If a value falls in a bin that needs expansion, assign it randomly to one of the expanded bins
    # Otherwise, simply modify the bin to its global index (with expanded bins that is)
    bin_ht = bin_ht.select(
        **{
            bin_id: hl.cond(
                bin_ht.bin_stats[bin_id].merged_bins.contains(bin_ht[bin_id]),
                bin_ht[bin_id] + hl.int(hl.rand_unif(0, bin_ht.bin_stats[bin_id].merged_bins[bin_ht[bin_id]] + 1)),
                bin_ht.bin_stats[bin_id].global_bin_indices[bin_ht[bin_id]]
            )
            for bin_id in bin_expr
        }
    )

    if desc:
        bin_ht = bin_ht.annotate(
            **{bin_id: n_bins - bin_ht[bin_id] for bin_id in bin_expr}
        )

    # Because SNV and indel rows are mutually exclusive, re-combine them into a single bin.
    # Update the global bin_stats struct to reflect the change in bin names in the table
    if stratify_snv_indel:
        bin_expr_no_snv = {bin_id.rsplit("_", 1)[0] for bin_id in bin_ht.bin_stats}
        bin_ht = bin_ht.annotate_globals(
            bin_stats=hl.struct(
                **{
                    bin_id: hl.struct(
                        **{snv: bin_ht.bin_stats[f"{bin_id}_{snv}"] for snv in ["snv", "indel"]}
                    )
                    for bin_id in bin_expr_no_snv
                }
            )
        )

        bin_ht = bin_ht.transmute(
            **{
                bin_id: hl.cond(
                    ht[bin_ht.key].snv,
                    bin_ht[f'{bin_id}_snv'],
                    bin_ht[f'{bin_id}_indel']
                )
                for bin_id in bin_expr_no_snv
            }
        )

    return bin_ht


def create_binned_ht(
        ht: hl.Table,
        n_bins: int = 100,
        singleton: bool = True,
        biallelic: bool = True,
        adj: bool = True,
        add_substrat: Optional[Dict[str, hl.expr.BooleanExpression]] = None
) -> hl.Table:
    """
    Annotates table with a bin, where variants are binned based on score into `n_bins` equally-sized bins.
    Note that the following fields should be present:
    - score
    - ac - expected that this is the adj filtered allele count
    - ac_raw - expected that this is the raw allele count before adj filtering

    Computes bin numbers stratified by SNV / Indels and with the following optional sub bins
    - singletons
    - biallelics
    - biallelic singletons
    - adj
    - adj biallelics
    - adj singletons
    - adj biallelic singletons

    :param Table ht: Input table
    :param int n_bins: Number of bins to bin into
    :param bool singleton: Should bins be stratified by singletons
    :param bool biallelic: Should bins be stratified by bi-alleleic variants
    :param bool adj: Should bins be stratified by adj filtering
    :param dictionary of boolean expr keyed by str add_substrat: Any additional stratifications for adding bins
    :return table with bin number for each variant
    :rtype: Table
    """
    def update_bin_expr(
            bin_expr: Dict[str, hl.expr.BooleanExpression],
            new_expr: hl.expr.BooleanExpression,
            new_id: str
    ) -> Dict[str, hl.expr.BooleanExpression]:
        """
        Updates a dictionary of expressions to add another stratification

        :param Dict of BooleanExpressions keyed by strings bin_expr: Dictionary of expressions to add another
        stratification to
        :param BooleanExpression new_expr: New Boolean expression to add to `bin_expr`
        :param str new_id: Name to add to each current key in `bin_expr` to indicate the new stratification
        :return: Dictionary of `bin_expr` updated with `new_expr` added as an additional stratification to all
        expressions already in `bin_expr`
        :rtype: Dict of BooleanExpressions keyed by strings
        """
        bin_expr.update({
            f'{new_id}_{bin_id}': bin_expr & new_expr
            for bin_id, bin_expr in bin_expr.items()
        })
        return bin_expr

    ht = ht.annotate(
        singleton=ht.ac_raw == 1,
        snv=hl.is_snp(ht.alleles[0], ht.alleles[1]),

    )

    ht = ht.filter(
        ht.ac_raw > 0
    ).persist()

    # Desired bins and sub-bins
    bin_expr = {
        'bin': True
    }

    if singleton:
        bin_expr = update_bin_expr(bin_expr, ht.singleton, "singleton")

    if biallelic:
        bin_expr = update_bin_expr(bin_expr, ~ht.was_split, "biallelic")

    if adj:
        bin_expr = update_bin_expr(bin_expr, (ht.ac > 0), "adj")

    if add_substrat:
        for add_id, add_expr in add_substrat.items():
            bin_expr = update_bin_expr(bin_expr, add_expr, add_id)

    bin_ht = compute_quantile_bin(
        ht,
        score_expr=ht.score,
        bin_expr=bin_expr,
        n_bins=n_bins
    )
    ht = ht.join(bin_ht, how='left')

    return ht


def default_score_bin_agg(
        ht: hl.Table,
        truth_ht: hl.Table,
        fam_stats_ht: hl.Table
) -> Dict[str, hl.expr.Aggregation]:
    """
    Default aggregation function to pass to `compute_aggregate_binned_data` to add aggregations for number of ClinVar
    variants, number of truth variants (omni, mills, hapmap, and kgp_phase1), and family statistics.

    Note that the following fields should be present:
    In ht:
        - ac_raw - expected that this is the raw allele count before adj filtering
    In truth_ht (truth_data annotation):
        - omni
        - mills
        - hapmap
        - kgp_phase1_hc
    In fam_stats_ht:
        - n_de_novos_hq
        - n_de_novos_adj
        - n_de_novos_raw
        - n_transmitted_raw
        - unrelated_qc_callstats
        - tdt

    :param Table ht: Table that aggregation will be performed on
    :param Table truth_ht: Path to truth sites HT
    :param Table fam_stats_ht: Path to family statistics HT
    :return:
    """
    # Load external evaluation data
    build = get_reference_genome(ht.locus).name
    clinvar = (grch37_resources.reference_data.clinvar if build == 'GRCh37' else grch38_resources.reference_data.clinvar).ht()[ht.key]
    truth_data = truth_ht[ht.key].truth_data
    fam = fam_stats_ht[ht.key]

    return dict(
        n_clinvar=hl.agg.count_where(hl.is_defined(clinvar)),
        n_de_novos_hq=hl.agg.sum(fam.n_de_novos_hq),
        n_de_novos_adj=hl.agg.sum(fam.n_de_novos_adj),
        n_de_novo=hl.agg.sum(fam.n_de_novos_raw),
        n_trans_singletons=hl.agg.filter(ht.ac_raw == 2, hl.agg.sum(fam.n_transmitted_raw)),
        n_untrans_singletons=hl.agg.filter((ht.ac_raw < 3) & (fam.unrelated_qc_callstats.AC[1] == 1),
                                           hl.agg.sum(fam.tdt.u)),
        ## n_train_trans_singletons=hl.agg.filter((ht.ac_raw == 2) & rank_ht.positive_train_site, hl.agg.sum(fam.n_transmitted_raw)),
        n_omni=hl.agg.count_where(truth_data.omni),
        n_mills=hl.agg.count_where(truth_data.mills),
        n_hapmap=hl.agg.count_where(truth_data.hapmap),
        n_kgp_phase1_hc=hl.agg.count_where(truth_data.kgp_phase1_hc)
    )


def compute_aggregate_binned_data(
        bin_ht: hl.Table,
        agg_func: Callable = default_score_bin_agg,
        checkpoint_path: Optional[str] = None,
        **kwargs
) -> hl.Table:
    """
    Aggregates a Table that has been annotated with bins based on quantiles (`compute_quantile_bin` or
    `create_binned_ht`). The table will be grouped by bin_id (bin, biallelic, etc.), contig, snv, bi_allelic and
    singleton. Then for each grouping, min/max of `score` will be computed and any other desired aggregations.

    Automatic aggregations that will be done are:
        `min_score` - minimun of score annotation per group
        `max_score` - maiximum of score annotation per group
        `n` - count of variants per group
        `n_ins` - count of insertion per group
        `n_ins` - count of insertion per group
        `n_del` - count of deletions per group
        `n_ti` - count of transitions per group
        `n_tv` - count of trnasversions per group
        `n_1bp_indel` - count of one base pair indels per group
        `n_mod3bp_indel` - count of indels with a length divisible by three per group
        `n_singleton` - count of singletons per group
        `fail_hard_filters` - count of variants per group with QD < 2 | FS > 60 | MQ < 30
        `n_vqsr_pos_train` - count of variants that were a VQSR positive train site per group
        `n_vqsr_neg_train` - count of variants that were a VQSR negative train site per group

    Requires that `bin_ht` be annotated with an `info` struct that includes QD, FS, and MQ in order to add an
    annotation for `fail_hard_filters`

    :param Table bin_ht: Input Table with a `bin_id` annotation
    :param callable agg_func: Function that returns a dict of any additional aggregations to perform
    :param str checkpoint_path: If provided an intermediate checkpoint table is created with all required annotations before shuffling.
    :return Table grouped by rank(s) and with counts of QC metrics
    :rtype Table
    """
    # Annotate binned table with the evaluation data
    bin_ht = bin_ht.annotate(
        indel_length=hl.abs(bin_ht.alleles[0].length() - bin_ht.alleles[1].length()),
        fail_hard_filters=(bin_ht.info.QD < 2) | (bin_ht.info.FS > 60) | (bin_ht.info.MQ < 30)
    )

    # Explode the rank table by bin_id
    bin_ht = bin_ht.annotate(
        quantile_bins=hl.array([
            hl.Struct(
                bin_id=bin_name,
                bin=bin_ht[bin_name]
            )
            for bin_name in bin_ht.bin_stats
        ])
    )
    bin_ht = bin_ht.explode(bin_ht.quantile_bins)
    bin_ht = bin_ht.transmute(
        bin_id=bin_ht.quantile_bins.bin_id,
        bin=bin_ht.quantile_bins.bin
    )
    bin_ht = bin_ht.filter(hl.is_defined(bin_ht.bin))

    if checkpoint_path is not None:
        bin_ht.checkpoint(checkpoint_path, overwrite=True)
    else:
        bin_ht = bin_ht.persist()

    # Group by bin_id, bin and additional stratification desired and compute QC metrics per bin
    return (
        bin_ht.group_by(
            bin_id=bin_ht.bin_id,
            contig=bin_ht.locus.contig,
            snv=hl.is_snp(bin_ht.alleles[0], bin_ht.alleles[1]),
            bi_allelic=~bin_ht.was_split,
            singleton=bin_ht.singleton,
            release_adj=bin_ht.ac > 0,
            bin=bin_ht.bin
        )._set_buffer_size(20000)
            .aggregate(
            min_score=hl.agg.min(bin_ht.score),
            max_score=hl.agg.max(bin_ht.score),
            n=hl.agg.count(),
            n_ins=hl.agg.count_where(hl.is_insertion(bin_ht.alleles[0], bin_ht.alleles[1])),
            n_del=hl.agg.count_where(hl.is_deletion(bin_ht.alleles[0], bin_ht.alleles[1])),
            n_ti=hl.agg.count_where(hl.is_transition(bin_ht.alleles[0], bin_ht.alleles[1])),
            n_tv=hl.agg.count_where(hl.is_transversion(bin_ht.alleles[0], bin_ht.alleles[1])),
            n_1bp_indel=hl.agg.count_where(bin_ht.indel_length == 1),
            n_mod3bp_indel=hl.agg.count_where((bin_ht.indel_length % 3) == 0),
            n_singleton=hl.agg.count_where(bin_ht.singleton),
            fail_hard_filters=hl.agg.count_where(bin_ht.fail_hard_filters),
            n_vqsr_pos_train=hl.agg.count_where(bin_ht.positive_train_site),
            n_vqsr_neg_train=hl.agg.count_where(bin_ht.negative_train_site),
            **agg_func(bin_ht, **kwargs)
        )
    )


def compute_binned_truth_sample_concordance(
        ht: hl.Table,
        binned_score_ht: hl.Table
) -> hl.Table:
    """
    The input HT should contain two row fields:
    * GT: a CallExpression containing the genotype of the evaluation data for the sample
    * truth_GT: a CallExpression containing the genotype of the truth sample

    The table is grouped by global/truth sample bin and variant type and
    contains TP, FP and FN.

    :param Table ht: Input HT
    :param Table binned_score_ht: Table with the an annotation for quantile bin for each variant
    :return: Binned truth sample concordance HT
    :rtype: Table
    """

    # Annotate score and global bin
    indexed_binned_score_ht = binned_score_ht[ht.key]
    ht = ht.annotate(
        score=indexed_binned_score_ht.score,
        global_bin=indexed_binned_score_ht.bin
    )

    # Annotate the truth sample quantile bin
    bin_ht = compute_quantile_bin(
        ht,
        score_expr=ht.score,
        bin_expr={'truth_sample_bin': hl.expr.bool(True)},
        n_bins=100
    )
    ht = ht.join(bin_ht, how='left')

    # Explode the global and truth sample bins
    ht = ht.annotate(bin=[
        hl.tuple(['global_bin', ht.global_bin]),
        hl.tuple(['truth_sample_bin', ht.truth_sample_bin])
    ])

    ht = ht.explode(ht.bin)
    ht = ht.annotate(
        bin_id=ht.bin[0],
        bin=hl.int(ht.bin[1])
    )

    # Compute TP, FP and FN by bin_id, variant type and bin
    return ht.group_by(
        'bin_id',
        'snv',
        'bin'
    ).aggregate(
        # TP => allele is found in both data sets
        tp=hl.agg.count_where(ht.GT.is_non_ref() & ht.truth_GT.is_non_ref()),
        # FP => allele is found only in test data set
        fp=hl.agg.count_where(ht.GT.is_non_ref() & hl.or_else(ht.truth_GT.is_hom_ref(), True)),
        # FN => allele is found in truth data only
        fn=hl.agg.count_where(ht.GT.is_hom_ref() & hl.or_else(ht.truth_GT.is_non_ref(), True)),
        min_score=hl.agg.min(ht.score),
        max_score=hl.agg.max(ht.score),
        n_alleles=hl.agg.count()
    ).repartition(5)


def create_truth_sample_ht(
        mt: hl.MatrixTable,
        truth_mt: hl.MatrixTable,
        high_confidence_intervals_ht: hl.Table
) -> hl.Table:
    """
    Computes a table comparing a truth sample in callset vs the truth.

    :param MatrixTable mt: MT of truth sample from callset to be compared to truth
    :param MatrixTable truth_mt: MT of truth sample
    :param Table high_confidence_intervals_ht: High confidence interval HT
    :return:
    :rtype: Table
    """

    def split_filter_and_flatten_ht(truth_mt: hl.MatrixTable, high_confidence_intervals_ht: hl.Table) -> hl.Table:
        """
        Splits a truth sample MT and filter it to the given high confidence intervals.
        Then "flatten" it as a HT by annotating GT in a row field.

        :param MatrixTable truth_mt: Truth sample MT
        :param Table high_confidence_intervals_ht: High confidence intervals
        :return: Truth sample table with GT as a row annotation
        :rtype: Table
        """
        assert(truth_mt.count_cols() == 1)

        if not 'was_split' in truth_mt.row:
            truth_mt = hl.split_multi_hts(truth_mt)

        truth_mt = truth_mt.filter_rows(
            hl.is_defined(high_confidence_intervals_ht[truth_mt.locus])
        )
        truth_mt = truth_mt.rename({'GT': '_GT'})
        return truth_mt.annotate_rows(GT=hl.agg.take(truth_mt._GT, 1)[0]).rows()

    # Load truth sample MT,
    # restrict it to high confidence intervals
    # and flatten it to a HT by annotating GT in a row annotation
    truth_ht = split_filter_and_flatten_ht(
        truth_mt,
        high_confidence_intervals_ht
    )
    truth_ht = truth_ht.rename({f: f'truth_{f}' for f in truth_ht.row_value})

    #  Similarly load, filter and flatten callset truth sample MT
    ht = split_filter_and_flatten_ht(
        mt,
        high_confidence_intervals_ht
    )

    # Outer join of truth and callset truth and annotate the score and global bin
    ht = truth_ht.join(ht, how="outer")
    ht = ht.annotate(
        snv=hl.is_snp(ht.alleles[0], ht.alleles[1])
    )

    return ht<|MERGE_RESOLUTION|>--- conflicted
+++ resolved
@@ -206,12 +206,8 @@
         desc: bool = True
 ) -> hl.Table:
     """
-<<<<<<< HEAD
     Returns a table with a bin for each row based on quantiles of `score_expr`.
-=======
-    Returns a table containing a binned rank for each row.
-
->>>>>>> 789da2f1
+
     The bin is computed by dividing the `score_expr` into `n_bins` bins containing an equal number of elements.
     This is done based on quantiles computed with hl.agg.approx_quantiles.
     If a single value in `score_expr` spans more than one bin, the rows with this value are distributed
@@ -228,7 +224,6 @@
        'indels_bin': ~hl.is_snp(ht.alleles[0], ht.alleles[1])
         }
 
-<<<<<<< HEAD
     :param Table ht: Input Table
     :param NumericExpression score_expr: Expression containing the score
     :param dict of str -> BooleanExpression bin_expr: Quantile bin(s) to be computed (see notes)
@@ -238,15 +233,6 @@
     :param bool desc: Whether to bin the score in descending order
     :return: Table with the quantile bins
     :rtype: Table
-=======
-    :param ht: Input Table
-    :param score_expr: Expression containing the score
-    :param rank_expr: Rank(s) to be computed (see notes)
-    :param n_bins: Number of bins to bin the data into
-    :param k: The `k` parameter of approx_quantiles
-    :param desc: Whether to bin the score in descending order
-    :return: Table with the binned ranks
->>>>>>> 789da2f1
     """
     import math
 
